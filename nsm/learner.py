--- conflicted
+++ resolved
@@ -193,14 +193,13 @@
         #     self.checkpoint_queue.put(STOP_SIGNAL)
         # self.eval_msg_val.value = STOP_SIGNAL.encode()
 
-<<<<<<< HEAD
     def try_update_model_to_actors(self, train_iter):
         save_every_niter = self.config.get('save_every_niter')
         if train_iter % save_every_niter == 0:
             self.update_model_to_actors(train_iter)
         else:
             self.push_new_model(self.current_model_path)
-=======
+
     def train_step(self, train_samples, train_iter, summary_writer, reduction='sum'):
         train_trajectories = [sample.trajectory for sample in train_samples]
 
@@ -228,7 +227,6 @@
         loss_val = loss.item()
 
         return loss_val
->>>>>>> 68b12cec
 
     def update_model_to_actors(self, train_iter):
         t1 = time.time()
